name: Build and test

on:
  push:
    branches: [ "main" ]
  pull_request:
    branches: [ "main" ]

jobs:
  build-ubuntu:
    runs-on: ubuntu-latest
    steps:
    - uses: actions/checkout@v4
    - name: install apt deps
      run: |
        sudo apt install -y libcurl4-openssl-dev clang-format
    - name: check format
      run : |
        find . -type f -not -path './vendor/*' \( -name '*.c' -o -name '*.h' -o -name '*.cpp' -o -name '*.cc' \) -print0 | xargs -0 clang-format --dry-run -Werror
    - name: fetch-deps
      run: |
        mkdir -p _build && cd _build
        git clone --single-branch -b maint-15.0.2 https://github.com/apache/arrow.git
        cd arrow && git apply ../../vendor/arrow/fix_c-ares_url.patch && cd ..
        ./arrow/cpp/thirdparty/download_dependencies.sh ./arrow-thirdparty
    - name: cmake
      run: |
        cd _build
        cmake -GNinja -DICECXX_STATISTICS=ON -DICECXX_USE_SMHASHER=OFF ../
    - name: make
      run: |
        cd _build
        ninja
    - name: test
      run: |
        cd _build/tests/
        ../iceberg/iceberg-cpp-test
        ../iceberg/common/fs/iceberg_common_fs_test
        ../iceberg/common/iceberg_common_test
        ../iceberg/equality_delete/iceberg_equality_delete_test
        ../iceberg/positional_delete/iceberg_positional_delete_test
        ../iceberg/filter/representation/filter_representation_ut
        ../iceberg/filter/stats_filter/stats_filter_ut
        ../iceberg/filter/row_filter/row_filter_ut
        ../iceberg/streams/compute/ice_compute_ut
        ../iceberg/streams/iceberg_streams_ut
        ./iceberg_local_test

  build-macos:
    runs-on: macos-latest
    steps:
    - uses: actions/checkout@v4
    - name: fetch-deps
      run: |
        mkdir -p _build && cd _build
        git clone --single-branch -b maint-15.0.2 https://github.com/apache/arrow.git
        cd arrow && git apply ../../vendor/arrow/fix_c-ares_url.patch && cd ..
        ./arrow/cpp/thirdparty/download_dependencies.sh ./arrow-thirdparty
    - name: run rest
      run: |
        bash tests/rest/setup/init_nessie.sh
        cat nessie.log
        python3 tests/rest/setup/upload_table.py
    - name: cmake
      run: |
        cd _build
        cmake -GNinja -DICECXX_USE_REST=ON -DICECXX_STATISTICS=ON -DICECXX_USE_SMHASHER=OFF ../
    - name: make
      run: |
        cd _build
        ninja
    - name: test
      run: |
        cd _build/tests/
        ../iceberg/iceberg-cpp-test
        ../iceberg/common/fs/iceberg_common_fs_test
<<<<<<< HEAD
        ../iceberg/common/iceberg_common_test
        ../iceberg/equality_delete/iceberg_equality_delete_test
        ../iceberg/positional_delete/iceberg_positional_delete_test
        ../iceberg/filter/representation/filter_representation_ut
        ../iceberg/filter/stats_filter/stats_filter_ut
        ../iceberg/filter/row_filter/row_filter_ut
        ../iceberg/streams/compute/ice_compute_ut
        ../iceberg/streams/iceberg_streams_ut
=======
        ./iceberg_local_test

  build-ubuntu-clang-debug:
    runs-on: ubuntu-latest
    steps:
    - uses: actions/checkout@v4
    - name: install apt deps
      run: |
        sudo apt install -y libcurl4-openssl-dev
    - name: fetch-deps
      run: |
        mkdir -p _build && cd _build
        git clone --single-branch -b maint-15.0.2 https://github.com/apache/arrow.git
        cd arrow && git apply ../../vendor/arrow/fix_c-ares_url.patch && cd ..
        ./arrow/cpp/thirdparty/download_dependencies.sh ./arrow-thirdparty
    - name: cmake
      run: |
        cd _build
        cmake -GNinja -DCMAKE_BUILD_TYPE=Debug ../
    - name: make
      run: |
        cd _build
        ninja
    - name: test
      run: |
        cd _build/tests/
        ../iceberg/iceberg-cpp-test
        ../iceberg/common/fs/iceberg_common_fs_test
>>>>>>> 0235329e
        ./iceberg_local_test<|MERGE_RESOLUTION|>--- conflicted
+++ resolved
@@ -74,7 +74,6 @@
         cd _build/tests/
         ../iceberg/iceberg-cpp-test
         ../iceberg/common/fs/iceberg_common_fs_test
-<<<<<<< HEAD
         ../iceberg/common/iceberg_common_test
         ../iceberg/equality_delete/iceberg_equality_delete_test
         ../iceberg/positional_delete/iceberg_positional_delete_test
@@ -83,7 +82,6 @@
         ../iceberg/filter/row_filter/row_filter_ut
         ../iceberg/streams/compute/ice_compute_ut
         ../iceberg/streams/iceberg_streams_ut
-=======
         ./iceberg_local_test
 
   build-ubuntu-clang-debug:
@@ -112,5 +110,4 @@
         cd _build/tests/
         ../iceberg/iceberg-cpp-test
         ../iceberg/common/fs/iceberg_common_fs_test
->>>>>>> 0235329e
         ./iceberg_local_test